"""ETag feature"""

from functools import wraps
from copy import deepcopy
import json
import http
import warnings

import hashlib

from flask import request

from .exceptions import (
    PreconditionRequired,
    PreconditionFailed,
    NotModified,
    CurrentApiNotAvailableError,
)
from .utils import deepupdate, resolve_schema_instance, get_appcontext
from .globals import current_api


IF_NONE_MATCH_HEADER = {
    "name": "If-None-Match",
    "in": "header",
    "description": "Tag to check against",
    "schema": {"type": "string"},
}

IF_MATCH_HEADER = {
    "name": "If-Match",
    "in": "header",
    "required": True,
    "description": "Tag to check against",
    "schema": {"type": "string"},
}

ETAG_HEADER = {
    "description": "Tag for the returned entry",
    "schema": {"type": "string"},
}


def _get_etag_ctx():
    """Get ETag section of AppContext"""
    return get_appcontext().setdefault("etag", {})


class EtagMixin:
    """Extend Blueprint to add ETag handling"""

    METHODS_CHECKING_NOT_MODIFIED = ["GET", "HEAD"]
    METHODS_NEEDING_CHECK_ETAG = ["PUT", "PATCH", "DELETE"]
    METHODS_ALLOWING_SET_ETAG = ["GET", "HEAD", "POST", "PUT", "PATCH"]

    # Headers to include in ETag computation
    ETAG_INCLUDE_HEADERS = ["X-Pagination"]

    def etag(self, obj):
        """Decorator adding ETag management to the endpoint

        The ``etag`` decorator expects the decorated view function to return a
        ``Response`` object. It is the case if it is decorated with the
        ``response`` decorator.

        The ``etag`` decorator may be used to decorate a
        :class:`MethodView <flask.views.MethodView>`. In this case, it applies
        to all HTTP methods in the ``MethodView``.

        See :doc:`ETag <etag>`.
        """

        def decorator(func):
            @wraps(func)
            def wrapper(*args, **kwargs):
<<<<<<< HEAD

                etag_enabled = self._is_etag_enabled()
=======
                etag_enabled = _is_etag_enabled()
>>>>>>> 53001cf2

                if etag_enabled:
                    # Check etag precondition
                    self._check_precondition()

                # Execute decorated function
                resp = func(*args, **kwargs)

                if etag_enabled:
                    # Verify check_etag was called in resource code if needed
                    self._verify_check_etag()
                    # Add etag value to response
                    self._set_etag_in_response(resp)

                return resp

            # Note function is decorated by etag in doc info
            # The deepcopy avoids modifying the wrapped function doc
            wrapper._apidoc = deepcopy(getattr(wrapper, "_apidoc", {}))
            wrapper._apidoc["etag"] = True

            return wrapper

        return self._decorate_view_func_or_method_view(decorator, obj)

    @staticmethod
    def _generate_etag(etag_data, extra_data=None):
        """Generate an ETag from data

        etag_data: Data to use to compute ETag (must be json serializable)
        extra_data: Extra data to add before hashing

        Typically, extra_data is used to add pagination metadata to the hash.
        It is not dumped through the Schema.
        """
        if extra_data:
            etag_data = (etag_data, extra_data)
        data = json.dumps(etag_data, sort_keys=True)
        return hashlib.sha1(bytes(data, "utf-8")).hexdigest()

    def _check_precondition(self):
        """Check If-Match header is there

        Raise 428 if If-Match header missing

        Called automatically for PUT, PATCH and DELETE methods
        """
        # TODO: other methods?
        # https://developer.mozilla.org/en-US/docs/Web/HTTP/Headers/If-Match
        if request.method in self.METHODS_NEEDING_CHECK_ETAG and not request.if_match:
            raise PreconditionRequired

    def check_etag(self, etag_data, etag_schema=None):
        """Compare If-Match header with computed ETag

        Raise 412 if If-Match header does not match.

        Must be called from resource code to check ETag.

        Unfortunately, there is no way to call it automatically. It is the
        developer's responsability to do it. However, a warning is issued at
        runtime if this function was not called.

        Issues a warning if called in a method other than PUT, PATCH, or
        DELETE.
        """
        if request.method not in self.METHODS_NEEDING_CHECK_ETAG:
            warnings.warn(f"ETag cannot be checked on {request.method} request.")
        if self._is_etag_enabled():
            if etag_schema is not None:
                etag_data = resolve_schema_instance(etag_schema).dump(etag_data)
            new_etag = self._generate_etag(etag_data)
            _get_etag_ctx()["etag_checked"] = True
            if new_etag not in request.if_match:
                raise PreconditionFailed

    def _is_etag_enabled(self, api=None):
        """Return True if ETag feature enabled api-wise"""
        api = api or current_api
        # Do not check `api is None`. `current_api` is a LocalProxy. It is never `None`.
        if not api:
            raise CurrentApiNotAvailableError(
                "Can't access current API config. "
                "Make sure that request context is available "
                "and/or ETag is checked inside flask_smorest views."
            )
        return not api.config.get("ETAG_DISABLED", False)

    def _verify_check_etag(self):
        """Verify check_etag was called in resource code

        Issues a warning if ETag is enabled but check_etag was not called in
        resource code in a PUT, PATCH or DELETE method.

        This is called automatically. It is meant to warn the developer about
        an issue in his ETag management.
        """
        if request.method in self.METHODS_NEEDING_CHECK_ETAG:
            if not _get_etag_ctx().get("etag_checked"):
                warnings.warn(
                    "ETag not checked in endpoint {} on {} request.".format(
                        request.endpoint, request.method
                    )
                )

    def _check_not_modified(self, etag):
        """Raise NotModified if etag is in If-None-Match header

        Only applies to methods returning a 304 (Not Modified) code
        """
        if (
            request.method in self.METHODS_CHECKING_NOT_MODIFIED
            and etag in request.if_none_match
        ):
            raise NotModified

    def set_etag(self, etag_data, etag_schema=None):
        """Set ETag for this response

        Raise 304 if ETag identical to If-None-Match header

        Must be called from resource code, unless the view function is
        decorated with the ``response`` decorator, in which case the ETag is
        computed by default from response data if ``set_etag`` is not called.

        Issues a warning if called in a method other than GET, HEAD, POST, PUT
        or PATCH.
        """
        if request.method not in self.METHODS_ALLOWING_SET_ETAG:
            warnings.warn(f"ETag cannot be set on {request.method} request.")
        if self._is_etag_enabled():
            if etag_schema is not None:
                etag_data = resolve_schema_instance(etag_schema).dump(etag_data)
            new_etag = self._generate_etag(etag_data)
            self._check_not_modified(new_etag)
            # Store ETag in AppContext to add it to response headers later on
            _get_etag_ctx()["etag"] = new_etag

    def _set_etag_in_response(self, response):
        """Set ETag in response object

        Called automatically.

        If no ETag data was computed using set_etag, it is computed here from
        response data.
        """
        if request.method in self.METHODS_ALLOWING_SET_ETAG:
            new_etag = _get_etag_ctx().get("etag")
            # If no ETag data was manually provided, use response content
            if new_etag is None:
                etag_data = get_appcontext()["result_dump"]
                extra_data = tuple(
                    (k, v)
                    for k, v in response.headers
                    if k in self.ETAG_INCLUDE_HEADERS
                )
                new_etag = self._generate_etag(etag_data, extra_data)
                self._check_not_modified(new_etag)
            response.set_etag(new_etag)

    def _prepare_etag_doc(self, doc, doc_info, *, api, spec, method, **kwargs):
        if doc_info.get("etag", False) and self._is_etag_enabled(api):
            responses = {}
            method_u = method.upper()
            if method_u in self.METHODS_CHECKING_NOT_MODIFIED:
                responses[304] = http.HTTPStatus(304).name
                doc.setdefault("parameters", []).append("IF_NONE_MATCH")
            if method_u in self.METHODS_NEEDING_CHECK_ETAG:
                responses[412] = http.HTTPStatus(412).name
                responses[428] = http.HTTPStatus(428).name
                doc.setdefault("parameters", []).append("IF_MATCH")
            if method_u in self.METHODS_ALLOWING_SET_ETAG:
                success_status_codes = doc_info.get("success_status_codes", [])
                for success_status_code in success_status_codes:
                    doc["responses"][success_status_code].setdefault("headers", {})[
                        "ETag"
                    ] = (ETAG_HEADER if spec.openapi_version.major < 3 else "ETAG")

            if responses:
                doc = deepupdate(doc, {"responses": responses})
        return doc<|MERGE_RESOLUTION|>--- conflicted
+++ resolved
@@ -73,12 +73,7 @@
         def decorator(func):
             @wraps(func)
             def wrapper(*args, **kwargs):
-<<<<<<< HEAD
-
                 etag_enabled = self._is_etag_enabled()
-=======
-                etag_enabled = _is_etag_enabled()
->>>>>>> 53001cf2
 
                 if etag_enabled:
                     # Check etag precondition
