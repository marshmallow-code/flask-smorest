--- conflicted
+++ resolved
@@ -546,7 +546,6 @@
         )
         assert response.status_code == 204
 
-<<<<<<< HEAD
     @pytest.mark.parametrize("etag_disabled_for_v1", [False, True])
     @pytest.mark.parametrize("etag_disabled_for_v2", [False, True])
     def test_multiple_apis_per_app(
@@ -593,7 +592,7 @@
             assert "ETag" not in headers2
         else:
             assert "ETag" in headers2
-=======
+
     @pytest.mark.parametrize("decorate", (True, False))
     @pytest.mark.parametrize("has_response", (True, False))
     @pytest.mark.parametrize("etag_disabled", (True, False))
@@ -668,5 +667,4 @@
             )
             assert not has_response or (
                 response_headers.get("ETag") == build_ref(api.spec, "header", "ETAG")
-            ) == (method in ["GET", "HEAD", "POST", "PUT", "PATCH"])
->>>>>>> b418cee9
+            ) == (method in ["GET", "HEAD", "POST", "PUT", "PATCH"])